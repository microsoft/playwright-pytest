# Copyright (c) Microsoft Corporation.
#
# Licensed under the Apache License, Version 2.0 (the "License");
# you may not use this file except in compliance with the License.
# You may obtain a copy of the License at
#
# http://www.apache.org/licenses/LICENSE-2.0
#
# Unless required by applicable law or agreed to in writing, software
# distributed under the License is distributed on an "AS IS" BASIS,
# WITHOUT WARRANTIES OR CONDITIONS OF ANY KIND, either express or implied.
# See the License for the specific language governing permissions and
# limitations under the License.

import hashlib
import shutil
import os
import sys
import warnings
from pathlib import Path
from typing import (
    Any,
    Callable,
    Dict,
    Generator,
    List,
    Literal,
    Optional,
    Protocol,
    Sequence,
    Union,
    Pattern,
    cast,
)

import pytest
from playwright.sync_api import (
    Browser,
    BrowserContext,
    BrowserType,
    Error,
    Page,
    Playwright,
    sync_playwright,
    ProxySettings,
    StorageState,
    HttpCredentials,
    Geolocation,
    ViewportSize,
)
from slugify import slugify
import tempfile


@pytest.fixture(scope="session")
def _pw_artifacts_folder() -> Generator[tempfile.TemporaryDirectory, None, None]:
    artifacts_folder = tempfile.TemporaryDirectory(prefix="playwright-pytest-")
    yield artifacts_folder
    try:
        # On Windows, files can be still in use.
        # https://github.com/microsoft/playwright-pytest/issues/163
        artifacts_folder.cleanup()
    except (PermissionError, NotADirectoryError):
        pass


@pytest.fixture(scope="session", autouse=True)
def delete_output_dir(pytestconfig: Any) -> None:
    output_dir = pytestconfig.getoption("--output")
    if os.path.exists(output_dir):
        try:
            shutil.rmtree(output_dir)
        except (FileNotFoundError, PermissionError):
            # When running in parallel, another thread may have already deleted the files
            pass
        except OSError as error:
            if error.errno != 16:
                raise
            # We failed to remove folder, might be due to the whole folder being mounted inside a container:
            #   https://github.com/microsoft/playwright/issues/12106
            #   https://github.com/microsoft/playwright-python/issues/1781
            # Do a best-effort to remove all files inside of it instead.
            entries = os.listdir(output_dir)
            for entry in entries:
                shutil.rmtree(entry)


def pytest_generate_tests(metafunc: Any) -> None:
    if "browser_name" in metafunc.fixturenames:
        browsers = metafunc.config.option.browser or ["chromium"]
        metafunc.parametrize("browser_name", browsers, scope="session")


def pytest_configure(config: Any) -> None:
    config.addinivalue_line(
        "markers", "skip_browser(name): mark test to be skipped a specific browser"
    )
    config.addinivalue_line(
        "markers", "only_browser(name): mark test to run only on a specific browser"
    )
    config.addinivalue_line(
        "markers",
        "browser_context_args(**kwargs): provide additional arguments to browser.new_context()",
    )
    config.addinivalue_line(
        "markers",
<<<<<<< HEAD
        "tracing(flag): whether to enable trace and generate trace.zip for each use case. default: off",
    )
    config.addinivalue_line(
        "markers",
        "screenshot(flag): whether to open screenshots for separate testing. default: off",
    )
    config.addinivalue_line(
        "markers",
        "video(flag): Record video for individual use cases. default: off ",
=======
        "tracing(flag): mark test case opening tracing. default:on",
    )
    config.addinivalue_line(
        "markers",
        "screenshot(flag): mark use case opening screenshot. default:on",
    )
    config.addinivalue_line(
        "markers",
        "video(flag): mark the use case to start recording. default:on",
>>>>>>> 3ec280bb
    )


# Making test result information available in fixtures
# https://docs.pytest.org/en/latest/example/simple.html#making-test-result-information-available-in-fixtures
@pytest.hookimpl(tryfirst=True, hookwrapper=True)
def pytest_runtest_makereport(item: Any) -> Generator[None, Any, None]:
    # execute all other hooks to obtain the report object
    outcome = yield
    rep = outcome.get_result()

    # set a report attribute for each phase of a call, which can
    # be "setup", "call", "teardown"

    setattr(item, "rep_" + rep.when, rep)


def _get_skiplist(item: Any, values: List[str], value_name: str) -> List[str]:
    skipped_values: List[str] = []
    # Allowlist
    only_marker = item.get_closest_marker(f"only_{value_name}")
    if only_marker:
        skipped_values = values
        skipped_values.remove(only_marker.args[0])

    # Denylist
    skip_marker = item.get_closest_marker(f"skip_{value_name}")
    if skip_marker:
        skipped_values.append(skip_marker.args[0])

    return skipped_values


def pytest_runtest_setup(item: Any) -> None:
    if not hasattr(item, "callspec"):
        return
    browser_name = item.callspec.params.get("browser_name")
    if not browser_name:
        return

    skip_browsers_names = _get_skiplist(
        item, ["chromium", "firefox", "webkit"], "browser"
    )

    if browser_name in skip_browsers_names:
        pytest.skip("skipped for this browser: {}".format(browser_name))


VSCODE_PYTHON_EXTENSION_ID = "ms-python.python"


@pytest.fixture(scope="session")
def browser_type_launch_args(pytestconfig: Any) -> Dict:
    launch_options = {}
    headed_option = pytestconfig.getoption("--headed")
    if headed_option:
        launch_options["headless"] = False
    elif VSCODE_PYTHON_EXTENSION_ID in sys.argv[0] and _is_debugger_attached():
        # When the VSCode debugger is attached, then launch the browser headed by default
        launch_options["headless"] = False
    browser_channel_option = pytestconfig.getoption("--browser-channel")
    if browser_channel_option:
        launch_options["channel"] = browser_channel_option
    slowmo_option = pytestconfig.getoption("--slowmo")
    if slowmo_option:
        launch_options["slow_mo"] = slowmo_option
    return launch_options


def _is_debugger_attached() -> bool:
    pydevd = sys.modules.get("pydevd")
    if not pydevd or not hasattr(pydevd, "get_global_debugger"):
        return False
    debugger = pydevd.get_global_debugger()
    if not debugger or not hasattr(debugger, "is_attached"):
        return False
    return debugger.is_attached()


def _build_artifact_test_folder(
    pytestconfig: Any, request: pytest.FixtureRequest, folder_or_file_name: str
) -> str:
    output_dir = pytestconfig.getoption("--output")
    return os.path.join(
        output_dir,
        truncate_file_name(slugify(request.node.nodeid)),
        truncate_file_name(folder_or_file_name),
    )


def truncate_file_name(file_name: str) -> str:
    if len(file_name) < 256:
        return file_name
    return f"{file_name[:100]}-{hashlib.sha256(file_name.encode()).hexdigest()[:7]}-{file_name[-100:]}"


@pytest.fixture(scope="session")
def browser_context_args(
    pytestconfig: Any,
    playwright: Playwright,
    device: Optional[str],
    base_url: Optional[str],
    _pw_artifacts_folder: tempfile.TemporaryDirectory,
) -> Dict:
    context_args = {}
    if device:
        context_args.update(playwright.devices[device])
    if base_url:
        context_args["base_url"] = base_url

    video_option = pytestconfig.getoption("--video")
    capture_video = video_option in ["on", "retain-on-failure"]
    if capture_video:
        context_args["record_video_dir"] = _pw_artifacts_folder.name

    return context_args


@pytest.fixture()
def _artifacts_recorder(
    request: pytest.FixtureRequest,
    playwright: Playwright,
    pytestconfig: Any,
    _pw_artifacts_folder: tempfile.TemporaryDirectory,
) -> Generator["ArtifactsRecorder", None, None]:
    artifacts_recorder = ArtifactsRecorder(
        pytestconfig, request, playwright, _pw_artifacts_folder
    )
    yield artifacts_recorder
    # If request.node is missing rep_call, then some error happened during execution
    # that prevented teardown, but should still be counted as a failure
    failed = request.node.rep_call.failed if hasattr(request.node, "rep_call") else True
    artifacts_recorder.did_finish_test(failed)


@pytest.fixture(scope="session")
def playwright() -> Generator[Playwright, None, None]:
    pw = sync_playwright().start()
    yield pw
    pw.stop()


@pytest.fixture(scope="session")
def browser_type(playwright: Playwright, browser_name: str) -> BrowserType:
    return getattr(playwright, browser_name)


@pytest.fixture(scope="session")
def launch_browser(
    browser_type_launch_args: Dict,
    browser_type: BrowserType,
) -> Callable[..., Browser]:
    def launch(**kwargs: Dict) -> Browser:
        launch_options = {**browser_type_launch_args, **kwargs}
        browser = browser_type.launch(**launch_options)
        return browser

    return launch


@pytest.fixture(scope="session")
def browser(launch_browser: Callable[[], Browser]) -> Generator[Browser, None, None]:
    browser = launch_browser()
    yield browser
    browser.close()


class CreateContextCallback(Protocol):
    def __call__(
        self,
        viewport: Optional[ViewportSize] = None,
        screen: Optional[ViewportSize] = None,
        no_viewport: Optional[bool] = None,
        ignore_https_errors: Optional[bool] = None,
        java_script_enabled: Optional[bool] = None,
        bypass_csp: Optional[bool] = None,
        user_agent: Optional[str] = None,
        locale: Optional[str] = None,
        timezone_id: Optional[str] = None,
        geolocation: Optional[Geolocation] = None,
        permissions: Optional[Sequence[str]] = None,
        extra_http_headers: Optional[Dict[str, str]] = None,
        offline: Optional[bool] = None,
        http_credentials: Optional[HttpCredentials] = None,
        device_scale_factor: Optional[float] = None,
        is_mobile: Optional[bool] = None,
        has_touch: Optional[bool] = None,
        color_scheme: Optional[
            Literal["dark", "light", "no-preference", "null"]
        ] = None,
        reduced_motion: Optional[Literal["no-preference", "null", "reduce"]] = None,
        forced_colors: Optional[Literal["active", "none", "null"]] = None,
        accept_downloads: Optional[bool] = None,
        default_browser_type: Optional[str] = None,
        proxy: Optional[ProxySettings] = None,
        record_har_path: Optional[Union[str, Path]] = None,
        record_har_omit_content: Optional[bool] = None,
        record_video_dir: Optional[Union[str, Path]] = None,
        record_video_size: Optional[ViewportSize] = None,
        storage_state: Optional[Union[StorageState, str, Path]] = None,
        base_url: Optional[str] = None,
        strict_selectors: Optional[bool] = None,
        service_workers: Optional[Literal["allow", "block"]] = None,
        record_har_url_filter: Optional[Union[str, Pattern[str]]] = None,
        record_har_mode: Optional[Literal["full", "minimal"]] = None,
        record_har_content: Optional[Literal["attach", "embed", "omit"]] = None,
    ) -> BrowserContext:
        ...


@pytest.fixture
def new_context(
    browser: Browser,
    browser_context_args: Dict,
    _artifacts_recorder: "ArtifactsRecorder",
    request: pytest.FixtureRequest,
) -> Generator[CreateContextCallback, None, None]:
    contexts: List[BrowserContext] = []
    browser_context_args = browser_context_args.copy()
    context_args_marker = next(request.node.iter_markers("browser_context_args"), None)
    additional_context_args = context_args_marker.kwargs if context_args_marker else {}
    browser_context_args.update(additional_context_args)
    if "record_video_dir" not in browser_context_args.keys():
        video_mark = next(request.node.iter_markers("video"), None)
        if (video_mark and len(video_mark.args) > 0 \
                and video_mark.args[0] in ["on", "retain-on-failure"]):
            browser_context_args.update(
                {"record_video_dir": _artifacts_recorder._pw_artifacts_folder.name})

    def _new_context(**kwargs: Any) -> BrowserContext:
        context = browser.new_context(**browser_context_args, **kwargs)
        original_close = context.close

        def _close_wrapper(*args: Any, **kwargs: Any) -> None:
            contexts.remove(context)
            _artifacts_recorder.on_will_close_browser_context(context)
            original_close(*args, **kwargs)

        context.close = _close_wrapper
        contexts.append(context)
        _artifacts_recorder.on_did_create_browser_context(context)
        return context

    yield cast(CreateContextCallback, _new_context)
    for context in contexts.copy():
        context.close()


@pytest.fixture
def context(new_context: CreateContextCallback) -> BrowserContext:
    return new_context()


@pytest.fixture
def page(context: BrowserContext) -> Page:
    return context.new_page()


@pytest.fixture(scope="session")
def is_webkit(browser_name: str) -> bool:
    return browser_name == "webkit"


@pytest.fixture(scope="session")
def is_firefox(browser_name: str) -> bool:
    return browser_name == "firefox"


@pytest.fixture(scope="session")
def is_chromium(browser_name: str) -> bool:
    return browser_name == "chromium"


@pytest.fixture(scope="session")
def browser_name(pytestconfig: Any) -> Optional[str]:
    # When using unittest.TestCase it won't use pytest_generate_tests
    # For that we still try to give the user a slightly less feature-rich experience
    browser_names = pytestconfig.getoption("--browser")
    if len(browser_names) == 0:
        return "chromium"
    if len(browser_names) == 1:
        return browser_names[0]
    warnings.warn(
        "When using unittest.TestCase specifying multiple browsers is not supported"
    )
    return browser_names[0]


@pytest.fixture(scope="session")
def browser_channel(pytestconfig: Any) -> Optional[str]:
    return pytestconfig.getoption("--browser-channel")


@pytest.fixture(scope="session")
def device(pytestconfig: Any) -> Optional[str]:
    return pytestconfig.getoption("--device")


def pytest_addoption(parser: Any) -> None:
    group = parser.getgroup("playwright", "Playwright")
    group.addoption(
        "--browser",
        action="append",
        default=[],
        help="Browser engine which should be used",
        choices=["chromium", "firefox", "webkit"],
    )
    group.addoption(
        "--headed",
        action="store_true",
        default=False,
        help="Run tests in headed mode.",
    )
    group.addoption(
        "--browser-channel",
        action="store",
        default=None,
        help="Browser channel to be used.",
    )
    group.addoption(
        "--slowmo",
        default=0,
        type=int,
        help="Run tests with slow mo",
    )
    group.addoption(
        "--device",
        default=None,
        action="store",
        help="Device to be emulated.",
    )
    group.addoption(
        "--output",
        default="test-results",
        help="Directory for artifacts produced by tests, defaults to test-results.",
    )
    group.addoption(
        "--tracing",
        default="off",
        choices=["on", "off", "retain-on-failure"],
        help="Whether to record a trace for each test.",
    )
    group.addoption(
        "--video",
        default="off",
        choices=["on", "off", "retain-on-failure"],
        help="Whether to record video for each test.",
    )
    group.addoption(
        "--screenshot",
        default="off",
        choices=["on", "off", "only-on-failure"],
        help="Whether to automatically capture a screenshot after each test.",
    )
    group.addoption(
        "--full-page-screenshot",
        action="store_true",
        default=False,
        help="Whether to take a full page screenshot",
    )


class ArtifactsRecorder:
    def __init__(
        self,
        pytestconfig: Any,
        request: pytest.FixtureRequest,
        playwright: Playwright,
        pw_artifacts_folder: tempfile.TemporaryDirectory,
    ) -> None:
        self._request = request
        self._pytestconfig = pytestconfig
        self._playwright = playwright
        self._pw_artifacts_folder = pw_artifacts_folder

        self._all_pages: List[Page] = []
        self._screenshots: List[str] = []
        self._traces: List[str] = []
<<<<<<< HEAD
        self._tracing_option = pytestconfig.getoption("--tracing")
        self._screenshot_option = pytestconfig.getoption("--screenshot")
        self._video_option = pytestconfig.getoption("--video")
        self._tracing_mark = next(self._request.node.iter_markers("tracing"), False)
        self._video_mark = next(self._request.node.iter_markers("video"), False)
        if self._tracing_mark and self._tracing_mark.args:
            self._tracing_option = self._tracing_mark.args[0]
        if self._video_mark and self._video_mark.args:
            self._video_option = self._video_mark.args[0]

=======
        self._tracing_option = self._get_trace_mark("tracing")
        self._screenshot_option = self._get_trace_mark("screenshot")
        self._video_option = self._get_trace_mark("video")
>>>>>>> 3ec280bb
        self._capture_trace = self._tracing_option in ["on", "retain-on-failure"]

    def _get_trace_mark(self, flag: Literal["tracing", "screenshot", "video"]):
        _option = self._pytestconfig.getoption(f"--{flag}")
        _mark = next(self._request.node.iter_markers(flag), False)
        if _mark:
            if len(_mark.args) == 0:
                _option = "on"
            else:
                _option = _mark.args[0]
        return _option

    def did_finish_test(self, failed: bool) -> None:
        capture_screenshot = self._screenshot_option == "on" or (
                failed and self._screenshot_option == "only-on-failure"
        )
        if capture_screenshot:
            for index, screenshot in enumerate(self._screenshots):
                human_readable_status = "failed" if failed else "finished"
                screenshot_path = _build_artifact_test_folder(
                    self._pytestconfig,
                    self._request,
                    f"test-{human_readable_status}-{index+1}.png",
                )
                os.makedirs(os.path.dirname(screenshot_path), exist_ok=True)
                shutil.move(screenshot, screenshot_path)
        else:
            for screenshot in self._screenshots:
                os.remove(screenshot)

        if self._tracing_option == "on" or (
            failed and self._tracing_option == "retain-on-failure"
        ):
            for index, trace in enumerate(self._traces):
                trace_file_name = (
                    "trace.zip" if len(self._traces) == 1 else f"trace-{index+1}.zip"
                )
                trace_path = _build_artifact_test_folder(
                    self._pytestconfig, self._request, trace_file_name
                )
                os.makedirs(os.path.dirname(trace_path), exist_ok=True)
                shutil.move(trace, trace_path)
        else:
            for trace in self._traces:
                os.remove(trace)
<<<<<<< HEAD
        preserve_video = self._video_option == "on" or (
                failed and self._video_option == "retain-on-failure"
=======

        video_option = self._video_option
        preserve_video = video_option == "on" or (
            failed and video_option == "retain-on-failure"
>>>>>>> 3ec280bb
        )
        if preserve_video:
            for index, page in enumerate(self._all_pages):
                video = page.video
                if not video:
                    continue
                try:
                    video_file_name = (
                        "video.webm"
                        if len(self._all_pages) == 1
                        else f"video-{index+1}.webm"
                    )
                    video.save_as(
                        path=_build_artifact_test_folder(
                            self._pytestconfig, self._request, video_file_name
                        )
                    )
                except Error:
                    # Silent catch empty videos.
                    pass
        else:
            for page in self._all_pages:
                # Can be changed to "if page.video" without try/except once https://github.com/microsoft/playwright-python/pull/2410 is released and widely adopted.
                if self._video_option in ["on", "retain-on-failure"]:
                    try:
                        page.video.delete()
                    except Error:
                        pass

    def on_did_create_browser_context(self, context: BrowserContext) -> None:
        context.on("page", lambda page: self._all_pages.append(page))
        if self._request and self._capture_trace:
            context.tracing.start(
                title=slugify(self._request.node.nodeid),
                screenshots=True,
                snapshots=True,
                sources=True,
            )

    def on_will_close_browser_context(self, context: BrowserContext) -> None:
        if self._capture_trace:
            trace_path = Path(self._pw_artifacts_folder.name) / create_guid()
            context.tracing.stop(path=trace_path)
            self._traces.append(str(trace_path))
        else:
            context.tracing.stop()
<<<<<<< HEAD
        screenshot_mark = next(self._request.node.iter_markers("screenshot"), False)
        if screenshot_mark and screenshot_mark.args:
            self._screenshot_option = screenshot_mark.args[0]
=======

>>>>>>> 3ec280bb
        if self._screenshot_option in ["on", "only-on-failure"]:
            for page in context.pages:
                try:
                    screenshot_path = (
                        Path(self._pw_artifacts_folder.name) / create_guid()
                    )
                    page.screenshot(
                        timeout=5000,
                        path=screenshot_path,
                        full_page=self._pytestconfig.getoption(
                            "--full-page-screenshot"
                        ),
                    )
                    self._screenshots.append(str(screenshot_path))
                except Error:
                    pass


def create_guid() -> str:
    return hashlib.sha256(os.urandom(16)).hexdigest()<|MERGE_RESOLUTION|>--- conflicted
+++ resolved
@@ -104,17 +104,6 @@
     )
     config.addinivalue_line(
         "markers",
-<<<<<<< HEAD
-        "tracing(flag): whether to enable trace and generate trace.zip for each use case. default: off",
-    )
-    config.addinivalue_line(
-        "markers",
-        "screenshot(flag): whether to open screenshots for separate testing. default: off",
-    )
-    config.addinivalue_line(
-        "markers",
-        "video(flag): Record video for individual use cases. default: off ",
-=======
         "tracing(flag): mark test case opening tracing. default:on",
     )
     config.addinivalue_line(
@@ -124,7 +113,6 @@
     config.addinivalue_line(
         "markers",
         "video(flag): mark the use case to start recording. default:on",
->>>>>>> 3ec280bb
     )
 
 
@@ -503,22 +491,9 @@
         self._all_pages: List[Page] = []
         self._screenshots: List[str] = []
         self._traces: List[str] = []
-<<<<<<< HEAD
-        self._tracing_option = pytestconfig.getoption("--tracing")
-        self._screenshot_option = pytestconfig.getoption("--screenshot")
-        self._video_option = pytestconfig.getoption("--video")
-        self._tracing_mark = next(self._request.node.iter_markers("tracing"), False)
-        self._video_mark = next(self._request.node.iter_markers("video"), False)
-        if self._tracing_mark and self._tracing_mark.args:
-            self._tracing_option = self._tracing_mark.args[0]
-        if self._video_mark and self._video_mark.args:
-            self._video_option = self._video_mark.args[0]
-
-=======
         self._tracing_option = self._get_trace_mark("tracing")
         self._screenshot_option = self._get_trace_mark("screenshot")
         self._video_option = self._get_trace_mark("video")
->>>>>>> 3ec280bb
         self._capture_trace = self._tracing_option in ["on", "retain-on-failure"]
 
     def _get_trace_mark(self, flag: Literal["tracing", "screenshot", "video"]):
@@ -564,15 +539,10 @@
         else:
             for trace in self._traces:
                 os.remove(trace)
-<<<<<<< HEAD
-        preserve_video = self._video_option == "on" or (
-                failed and self._video_option == "retain-on-failure"
-=======
 
         video_option = self._video_option
         preserve_video = video_option == "on" or (
             failed and video_option == "retain-on-failure"
->>>>>>> 3ec280bb
         )
         if preserve_video:
             for index, page in enumerate(self._all_pages):
@@ -596,7 +566,7 @@
         else:
             for page in self._all_pages:
                 # Can be changed to "if page.video" without try/except once https://github.com/microsoft/playwright-python/pull/2410 is released and widely adopted.
-                if self._video_option in ["on", "retain-on-failure"]:
+                if video_option in ["on", "retain-on-failure"]:
                     try:
                         page.video.delete()
                     except Error:
@@ -619,13 +589,7 @@
             self._traces.append(str(trace_path))
         else:
             context.tracing.stop()
-<<<<<<< HEAD
-        screenshot_mark = next(self._request.node.iter_markers("screenshot"), False)
-        if screenshot_mark and screenshot_mark.args:
-            self._screenshot_option = screenshot_mark.args[0]
-=======
-
->>>>>>> 3ec280bb
+
         if self._screenshot_option in ["on", "only-on-failure"]:
             for page in context.pages:
                 try:
