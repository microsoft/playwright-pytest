import setuptools

with open("README.md", "r", encoding="utf-8") as fh:
    long_description = fh.read()

setuptools.setup(
    name="pytest-playwright",
    author="Microsoft",
    author_email="",
    description="A pytest wrapper with fixtures for Playwright to automate web browsers",
    long_description=long_description,
    long_description_content_type="text/markdown",
    url="https://github.com/microsoft/playwright-pytest",
    packages=["pytest_playwright"],
    include_package_data=True,
<<<<<<< HEAD
    install_requires=["playwright>=1.10.0", "pytest", "pytest-base-url", "python-slugify"],
=======
    install_requires=[
        "playwright>=1.13",
        "pytest",
        "pytest-base-url",
    ],
>>>>>>> b0bb29c9
    entry_points={"pytest11": ["playwright = pytest_playwright.pytest_playwright"]},
    classifiers=[
        "Programming Language :: Python :: 3",
        "Programming Language :: Python :: 3.7",
        "Programming Language :: Python :: 3.8",
        "Programming Language :: Python :: 3.9",
        "License :: OSI Approved :: Apache Software License",
        "Operating System :: OS Independent",
        "Framework :: Pytest",
    ],
    python_requires=">=3.7",
    use_scm_version={
        "version_scheme": "post-release",
        "write_to": "pytest_playwright/_repo_version.py",
        "write_to_template": 'version = "{version}"\n',
    },
    setup_requires=["setuptools_scm"],
)<|MERGE_RESOLUTION|>--- conflicted
+++ resolved
@@ -13,15 +13,12 @@
     url="https://github.com/microsoft/playwright-pytest",
     packages=["pytest_playwright"],
     include_package_data=True,
-<<<<<<< HEAD
-    install_requires=["playwright>=1.10.0", "pytest", "pytest-base-url", "python-slugify"],
-=======
     install_requires=[
         "playwright>=1.13",
         "pytest",
         "pytest-base-url",
+        "python-slugify",
     ],
->>>>>>> b0bb29c9
     entry_points={"pytest11": ["playwright = pytest_playwright.pytest_playwright"]},
     classifiers=[
         "Programming Language :: Python :: 3",
