--- conflicted
+++ resolved
@@ -14,16 +14,12 @@
 
 import sys
 import os
-<<<<<<< HEAD
-from typing import Any
-=======
 import socket
-from typing import Generator, Optional, Type
+from typing import Any, Generator, Optional, Type
 import pytest
 import threading
 import http.server
 import socketserver
->>>>>>> 29e723ff
 
 pytest_plugins = ["pytester"]
 
